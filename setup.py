--- conflicted
+++ resolved
@@ -9,13 +9,9 @@
           version='1.1.0',
           description='Inverting CNN',
           author='Shen Guo-Hua, Kei Majima',
-<<<<<<< HEAD
-          author_email='kamitanilab.contact@gmail.com',
+          author_email='brainliner-admin@atr.jp',
           maintainer='Shuntaro C. Aoki',
           maintainer_email='kamitanilab.contact@gmail.com',
-=======
-          author_email='brainliner-admin@atr.jp',
->>>>>>> 7689a229
           url='https://github.com/KamitaniLab/icnn',
           license='MIT',
           packages=['icnn'],
